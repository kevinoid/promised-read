--- conflicted
+++ resolved
@@ -58,12 +58,9 @@
   "engines": {
     "node": ">=6",
     "npm": ">=1.3.7"
-<<<<<<< HEAD
-=======
   },
   "mocha": {
     "checkLeaks": true,
     "exit": false
->>>>>>> 3ad382cc
   }
 }