--- conflicted
+++ resolved
@@ -29,12 +29,7 @@
     "lint-js": "eslint --report-unused-disable-directives . && echo ESLint passed.",
     "postpublish": "git -C doc push && git push --follow-tags origin master gh-pages && echo Remember to update GitHub Releases from CHANGELOG.md",
     "postversion": "rimraf doc && git clone -b gh-pages -l -q . doc && npm run doc && git -C doc add . && git -C doc commit -n -m \"Docs for v$npm_package_version\"",
-<<<<<<< HEAD
-    "preversion": "npm run test-cov && nyc check-coverage --statements 95 && check-audit && depcheck --ignore-dirs doc && david && git-branch-is master && travis-status -b master -c -w -x && appveyor-status -b master -c -w -p kevinoid/promised-read",
-=======
-    "preversion": "npm run test-cov && nyc check-coverage --statements 95 && depcheck --ignore-dirs doc && david && git-branch-is master && travis-status -b master -c -w -x && appveyor-status -b master -c -w",
-    "start": "supervisor --quiet --no-restart-on exit --extensions js,json --ignore test --poll-interval 2000 server.js",
->>>>>>> 6530576b
+    "preversion": "npm run test-cov && nyc check-coverage --statements 95 && depcheck --ignore-dirs doc && david && git-branch-is master && travis-status -b master -c -w -x && appveyor-status -b master -c -w -p kevinoid/promised-read",
     "test": "npm run lint && npm run test-unit",
     "test-cov": "npm run lint && npm run test-unit-cov",
     "test-unit": "mocha --recursive test",
