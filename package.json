{
  "name": "promised-read",
  "version": "3.0.0",
  "description": "Read from a stream using Promises.",
  "keywords": [
    "promise",
    "stream",
    "streams",
    "streams2"
  ],
  "license": "MIT",
  "homepage": "https://github.com/kevinoid/promised-read",
  "bugs": "https://github.com/kevinoid/promised-read/issues",
  "author": "Kevin Locke <kevin@kevinlocke.name>",
  "repository": {
    "type": "git",
    "url": "https://github.com/kevinoid/promised-read.git"
  },
  "type": "commonjs",
  "files": [
    "*.js",
    "bin/",
    "lib/",
    "!**/.*"
  ],
  "main": "index.js",
<<<<<<< HEAD
=======
  "exports": {
    ".": "./index.js"
  },
  "bin": {
    "project-template": "bin/cmd.js"
  },
>>>>>>> b8ee0f8a
  "//": "All scripts should run in POSIX sh and Windows cmd.exe",
  "scripts": {
    "changelog": "conventional-changelog -p angular -i CHANGELOG.md -s -u",
    "clean": "rimraf coverage && rimraf doc",
    "doc": "npm run doc-js && npm run doc-spec",
    "doc-js": "rimraf doc/api && jsdoc -c jsdoc.conf.json .",
    "doc-spec": "rimraf doc/spec && mkdir doc/spec && mocha --reporter doc --recursive test | nodecat doc-src/spec/header.xhtml - doc-src/spec/footer.xhtml > doc/spec/index.xhtml",
    "lint": "npm run lint-js && npm run lint-doc",
    "lint-doc": "jsdoc -t templates/silent -c jsdoc-lint.conf.json . && echo JSDoc passed.",
    "lint-js": "eslint --report-unused-disable-directives . && echo ESLint passed.",
    "postpublish": "git -C doc push && git push --follow-tags origin master gh-pages && echo Remember to update GitHub Releases from CHANGELOG.md",
    "postversion": "rimraf doc && git clone -b gh-pages -l -q . doc && npm run doc && git -C doc add . && git -C doc commit -n -m \"Docs for v$npm_package_version\"",
<<<<<<< HEAD
    "preversion": "npm run test-cov && nyc check-coverage --statements 95 && depcheck --ignore-dirs doc --ignores mocha-ur2ue && david && git-branch-is master && travis-status -b master -c -w -x && appveyor-status -b master -c -w -p kevinoid/promised-read",
=======
    "preversion": "npm run test-cov && nyc check-coverage --statements 95 && depcheck --ignore-dirs doc && david && git-branch-is master && hub-ci-status -vv --wait",
    "start": "supervisor --quiet --no-restart-on exit --extensions js,json --ignore test --poll-interval 2000 server.js",
>>>>>>> b8ee0f8a
    "test": "npm run lint && npm run test-unit",
    "test-cov": "npm run lint && npm run test-unit-cov",
    "test-unit": "node --throw-deprecation --unhandled-rejections=strict node_modules/mocha/bin/mocha --parallel --recursive test",
    "//": "Note: nyc incompatible with --parallel.  See https://github.com/istanbuljs/nyc/issues/1328 and https://github.com/mochajs/mocha/issues/4372",
    "test-unit-cov": "nyc --reporter=lcov --reporter=text node --throw-deprecation --unhandled-rejections=strict node_modules/mocha/bin/mocha --recursive test",
    "upload-cov": "codecov < ./coverage/lcov.info && coveralls < ./coverage/lcov.info",
    "version": "npm run changelog && echo && echo === Please edit CHANGELOG.md as desired, then exit === && echo && $npm_config_shell && git commit -m \"Update CHANGELOG.md for $npm_package_version\" CHANGELOG.md",
    "version-deps": "npm install conventional-changelog-cli david depcheck git-branch-is hub-ci-status"
  },
  "dependencies": {
<<<<<<< HEAD
    "yaku": "^1.0.1"
  },
  "devDependencies": {
    "@kevinoid/eslint-config": "^11.0.0",
    "bluebird": "^3.0.0",
=======
    "yargs": "^16.0.3"
  },
  "devDependencies": {
    "@kevinoid/eslint-config": "^14.0.0",
>>>>>>> b8ee0f8a
    "codecov": "^3.0.0",
    "coveralls": "^3.0.0",
    "eslint": "^7.3.0",
    "eslint-config-airbnb-base": "^14.2.0",
    "eslint-plugin-import": "^2.18.2",
    "eslint-plugin-jsdoc": "^31.0.7",
    "eslint-plugin-node": "^11.0.0",
    "eslint-plugin-promise": "^4.2.1",
    "eslint-plugin-unicorn": "^27.0.0",
    "jsdoc": "^3.6.0",
    "mocha": "^8.0.1",
    "nodecat": "^2.0.0",
    "nyc": "^15.0.0",
    "rimraf": "^3.0.0",
    "sinon": "^9.0.1"
  },
  "engines": {
    "node": ">=10.17",
    "npm": ">=1.3.7"
  },
  "david": {
    "//": "ESLint packages must be updated together.  Only warn about @kevinoid/eslint-config",
    "ignore": [
      "eslint",
      "eslint-config-airbnb-base",
      "eslint-plugin-import",
      "eslint-plugin-jsdoc",
      "eslint-plugin-node",
      "eslint-plugin-promise",
      "eslint-plugin-unicorn"
    ]
  },
  "mocha": {
    "checkLeaks": true,
    "exit": false
  },
  "nyc": {
    "exclude": [
      "test",
      "test-bin",
      "test-lib"
    ]
  }
}<|MERGE_RESOLUTION|>--- conflicted
+++ resolved
@@ -24,15 +24,9 @@
     "!**/.*"
   ],
   "main": "index.js",
-<<<<<<< HEAD
-=======
-  "exports": {
+  "// Next major version will declare exports": {
     ".": "./index.js"
   },
-  "bin": {
-    "project-template": "bin/cmd.js"
-  },
->>>>>>> b8ee0f8a
   "//": "All scripts should run in POSIX sh and Windows cmd.exe",
   "scripts": {
     "changelog": "conventional-changelog -p angular -i CHANGELOG.md -s -u",
@@ -45,12 +39,7 @@
     "lint-js": "eslint --report-unused-disable-directives . && echo ESLint passed.",
     "postpublish": "git -C doc push && git push --follow-tags origin master gh-pages && echo Remember to update GitHub Releases from CHANGELOG.md",
     "postversion": "rimraf doc && git clone -b gh-pages -l -q . doc && npm run doc && git -C doc add . && git -C doc commit -n -m \"Docs for v$npm_package_version\"",
-<<<<<<< HEAD
-    "preversion": "npm run test-cov && nyc check-coverage --statements 95 && depcheck --ignore-dirs doc --ignores mocha-ur2ue && david && git-branch-is master && travis-status -b master -c -w -x && appveyor-status -b master -c -w -p kevinoid/promised-read",
-=======
     "preversion": "npm run test-cov && nyc check-coverage --statements 95 && depcheck --ignore-dirs doc && david && git-branch-is master && hub-ci-status -vv --wait",
-    "start": "supervisor --quiet --no-restart-on exit --extensions js,json --ignore test --poll-interval 2000 server.js",
->>>>>>> b8ee0f8a
     "test": "npm run lint && npm run test-unit",
     "test-cov": "npm run lint && npm run test-unit-cov",
     "test-unit": "node --throw-deprecation --unhandled-rejections=strict node_modules/mocha/bin/mocha --parallel --recursive test",
@@ -61,18 +50,11 @@
     "version-deps": "npm install conventional-changelog-cli david depcheck git-branch-is hub-ci-status"
   },
   "dependencies": {
-<<<<<<< HEAD
     "yaku": "^1.0.1"
   },
   "devDependencies": {
-    "@kevinoid/eslint-config": "^11.0.0",
+    "@kevinoid/eslint-config": "^14.0.0",
     "bluebird": "^3.0.0",
-=======
-    "yargs": "^16.0.3"
-  },
-  "devDependencies": {
-    "@kevinoid/eslint-config": "^14.0.0",
->>>>>>> b8ee0f8a
     "codecov": "^3.0.0",
     "coveralls": "^3.0.0",
     "eslint": "^7.3.0",
