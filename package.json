--- conflicted
+++ resolved
@@ -41,12 +41,8 @@
     "yaku": "^0.19.0"
   },
   "devDependencies": {
-<<<<<<< HEAD
-    "@kevinoid/eslint-config": "^0.3.0",
+    "@kevinoid/eslint-config": "^0.4.1",
     "bluebird": "^3.0.0",
-=======
-    "@kevinoid/eslint-config": "^0.4.1",
->>>>>>> 0d18598d
     "codecov": "^3.0.0",
     "coveralls": "^3.0.0",
     "eslint": "^6.3.0",
