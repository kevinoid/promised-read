{
  "name": "promised-read",
  "version": "2.0.1",
  "description": "Read from a stream using Promises.",
  "keywords": [
    "promise",
    "stream",
    "streams",
    "streams2"
  ],
  "license": "MIT",
  "homepage": "https://github.com/kevinoid/promised-read",
  "bugs": "https://github.com/kevinoid/promised-read/issues",
  "author": "Kevin Locke <kevin@kevinlocke.name>",
  "repository": {
    "type": "git",
    "url": "https://github.com/kevinoid/promised-read.git"
  },
  "main": "index.js",
  "//": "All scripts should run in POSIX sh and Windows cmd.exe",
  "scripts": {
    "changelog": "conventional-changelog -p angular -i CHANGELOG.md -s -u",
    "clean": "rimraf coverage && rimraf doc",
    "doc": "npm run doc-js && npm run doc-spec",
    "doc-js": "rimraf doc/api && jsdoc -c jsdoc.conf.json .",
    "doc-spec": "rimraf doc/spec && mkdir doc/spec && mocha --reporter doc --recursive test | nodecat doc-src/spec/header.xhtml - doc-src/spec/footer.xhtml > doc/spec/index.xhtml",
    "lint": "npm run lint-js && npm run lint-doc",
    "lint-doc": "jsdoc -t templates/silent -c jsdoc-lint.conf.json . && echo JSDoc passed.",
    "lint-js": "eslint --report-unused-disable-directives . && echo ESLint passed.",
    "postpublish": "git -C doc push && git push --follow-tags origin master gh-pages && echo Remember to update GitHub Releases from CHANGELOG.md",
    "postversion": "rimraf doc && git clone -b gh-pages -l -q . doc && npm run doc && git -C doc add . && git -C doc commit -n -m \"Docs for v$npm_package_version\"",
    "preversion": "npm run test-cov && nyc check-coverage --statements 95 && depcheck --ignore-dirs doc && david && git-branch-is master && travis-status -b master -c -w -x && appveyor-status -b master -c -w -p kevinoid/promised-read",
    "test": "npm run lint && npm run test-unit",
    "test-cov": "npm run lint && npm run test-unit-cov",
    "test-unit": "mocha --recursive test",
    "test-unit-cov": "nyc mocha --recursive test",
    "upload-cov": "codecov < ./coverage/lcov.info && coveralls < ./coverage/lcov.info",
    "version": "npm run changelog && echo && echo === Please edit CHANGELOG.md as desired, then exit === && echo && $npm_config_shell && git commit -m \"Update CHANGELOG.md for $npm_package_version\" CHANGELOG.md",
    "version-deps": "npm install conventional-changelog-cli david depcheck git-branch-is travis-status"
  },
  "dependencies": {
    "yaku": "^1.0.1"
  },
  "devDependencies": {
<<<<<<< HEAD
    "@kevinoid/eslint-config": "^4.0.0",
    "bluebird": "^3.0.0",
=======
    "@kevinoid/eslint-config": "^5.0.0",
>>>>>>> 892c2d7a
    "codecov": "^3.0.0",
    "coveralls": "^3.0.0",
    "eslint": "^6.7.1",
    "eslint-config-airbnb-base": "^14.0.0",
    "eslint-plugin-import": "^2.18.2",
    "eslint-plugin-node": "^11.0.0",
    "eslint-plugin-promise": "^4.2.1",
    "eslint-plugin-unicorn": "^17.0.0",
    "jsdoc": "^3.6.0",
    "mocha": "^7.0.0",
    "nodecat": "^2.0.0",
    "nyc": "^15.0.0",
    "rimraf": "^3.0.0",
    "sinon": "^9.0.1"
  },
  "engines": {
    "node": ">=10.13",
    "npm": ">=1.3.7"
  },
  "mocha": {
    "checkLeaks": true,
    "exit": false
  },
  "nyc": {
    "exclude": [
      "test",
      "test-bin",
      "test-lib"
    ]
  }
}<|MERGE_RESOLUTION|>--- conflicted
+++ resolved
@@ -42,12 +42,8 @@
     "yaku": "^1.0.1"
   },
   "devDependencies": {
-<<<<<<< HEAD
-    "@kevinoid/eslint-config": "^4.0.0",
+    "@kevinoid/eslint-config": "^5.0.0",
     "bluebird": "^3.0.0",
-=======
-    "@kevinoid/eslint-config": "^5.0.0",
->>>>>>> 892c2d7a
     "codecov": "^3.0.0",
     "coveralls": "^3.0.0",
     "eslint": "^6.7.1",
