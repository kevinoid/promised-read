{
<<<<<<< HEAD
  "name": "promised-read",
  "version": "2.0.1",
  "description": "Read from a stream using Promises.",
=======
  "name": "@kevinoid/project-template",
  "version": "0.0.1",
  "description": "A Node.js/npm project template with codecov, coveralls, ESLint, conventional-changelog, nyc, JSDoc, and mocha.",
>>>>>>> cbe90d15
  "keywords": [
    "promise",
    "stream",
    "streams",
    "streams2"
  ],
  "license": "MIT",
  "homepage": "https://github.com/kevinoid/promised-read",
  "bugs": "https://github.com/kevinoid/promised-read/issues",
  "author": "Kevin Locke <kevin@kevinlocke.name>",
  "repository": {
    "type": "git",
    "url": "https://github.com/kevinoid/promised-read.git"
  },
  "main": "index.js",
  "//": "All scripts should run in POSIX sh and Windows cmd.exe",
  "scripts": {
    "changelog": "conventional-changelog -p angular -i CHANGELOG.md -s -u",
    "clean": "rimraf coverage && rimraf doc",
    "doc": "npm run doc-js && npm run doc-spec",
    "doc-js": "rimraf doc/api && jsdoc -c jsdoc.conf.json .",
    "doc-spec": "rimraf doc/spec && mkdir doc/spec && mocha --reporter doc --recursive test | nodecat doc-src/spec/header.xhtml - doc-src/spec/footer.xhtml > doc/spec/index.xhtml",
    "lint": "npm run lint-js && npm run lint-doc",
    "lint-doc": "jsdoc -t templates/silent -c jsdoc-lint.conf.json . && echo JSDoc passed.",
    "lint-js": "eslint --report-unused-disable-directives . && echo ESLint passed.",
    "postpublish": "git -C doc push && git push --follow-tags origin master gh-pages && echo Remember to update GitHub Releases from CHANGELOG.md",
    "postversion": "rimraf doc && git clone -b gh-pages -l -q . doc && npm run doc && git -C doc add . && git -C doc commit -n -m \"Docs for v$npm_package_version\"",
    "preversion": "npm run test-cov && nyc check-coverage --statements 95 && check-audit && depcheck --ignores greenkeeper-lockfile --ignore-dirs doc && david && git-branch-is master && travis-status -b master -c -w -x && appveyor-status -b master -c -w -p kevinoid/promised-read",
    "test": "npm run lint && npm run test-unit",
    "test-cov": "npm run lint && npm run test-unit-cov",
    "test-unit": "mocha --recursive test",
    "test-unit-cov": "nyc mocha --recursive test",
    "upload-cov": "codecov < ./coverage/lcov.info && coveralls < ./coverage/lcov.info",
    "version": "npm run changelog && echo && echo === Please edit CHANGELOG.md as desired, then exit === && echo && $npm_config_shell && git commit -m \"Update CHANGELOG.md for $npm_package_version\" CHANGELOG.md",
    "version-deps": "npm install conventional-changelog-cli david depcheck git-branch-is npm-audit-resolver travis-status"
  },
  "dependencies": {
    "yaku": "^0.19.0"
  },
  "devDependencies": {
<<<<<<< HEAD
    "@kevinoid/eslint-config": "^0.4.1",
    "bluebird": "^3.0.0",
=======
    "@kevinoid/eslint-config": "^0.5.0",
>>>>>>> cbe90d15
    "codecov": "^3.0.0",
    "coveralls": "^3.0.0",
    "eslint": "^6.3.0",
    "eslint-config-airbnb-base": "^14.0.0",
    "eslint-plugin-import": "^2.18.2",
    "eslint-plugin-node": "^10.0.0",
    "eslint-plugin-promise": "^4.2.1",
    "eslint-plugin-unicorn": "^12.0.2",
    "greenkeeper-lockfile": "^1.15.1",
    "jsdoc": "^3.6.0",
    "mocha": "^6.0.0",
    "nodecat": "^2.0.0",
    "nyc": "^14.0.0",
    "rimraf": "^3.0.0",
    "sinon": "^7.2.3"
  },
  "engines": {
    "node": ">=8.3",
    "npm": ">=1.3.7"
  },
  "mocha": {
    "checkLeaks": true,
    "exit": false
  },
  "nyc": {
    "exclude": [
      "test",
      "test-bin",
      "test-lib"
    ]
  }
}<|MERGE_RESOLUTION|>--- conflicted
+++ resolved
@@ -1,13 +1,7 @@
 {
-<<<<<<< HEAD
   "name": "promised-read",
   "version": "2.0.1",
   "description": "Read from a stream using Promises.",
-=======
-  "name": "@kevinoid/project-template",
-  "version": "0.0.1",
-  "description": "A Node.js/npm project template with codecov, coveralls, ESLint, conventional-changelog, nyc, JSDoc, and mocha.",
->>>>>>> cbe90d15
   "keywords": [
     "promise",
     "stream",
@@ -48,12 +42,8 @@
     "yaku": "^0.19.0"
   },
   "devDependencies": {
-<<<<<<< HEAD
-    "@kevinoid/eslint-config": "^0.4.1",
+    "@kevinoid/eslint-config": "^0.5.0",
     "bluebird": "^3.0.0",
-=======
-    "@kevinoid/eslint-config": "^0.5.0",
->>>>>>> cbe90d15
     "codecov": "^3.0.0",
     "coveralls": "^3.0.0",
     "eslint": "^6.3.0",
