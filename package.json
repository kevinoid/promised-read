--- conflicted
+++ resolved
@@ -42,12 +42,8 @@
     "yaku": "^0.19.0"
   },
   "devDependencies": {
-<<<<<<< HEAD
-    "@kevinoid/eslint-config": "^3.0.0",
+    "@kevinoid/eslint-config": "^4.0.0",
     "bluebird": "^3.0.0",
-=======
-    "@kevinoid/eslint-config": "^4.0.0",
->>>>>>> 39699ac2
     "codecov": "^3.0.0",
     "coveralls": "^3.0.0",
     "eslint": "^6.7.1",
