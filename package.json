--- conflicted
+++ resolved
@@ -39,18 +39,11 @@
     "version-deps": "npm install conventional-changelog-cli david depcheck git-branch-is npm-audit-resolver travis-status"
   },
   "dependencies": {
-<<<<<<< HEAD
     "yaku": "^0.19.0"
   },
   "devDependencies": {
-    "@kevinoid/eslint-config": "^1.0.0",
+    "@kevinoid/eslint-config": "^1.0.1",
     "bluebird": "^3.0.0",
-=======
-    "yargs": "^15.0.0"
-  },
-  "devDependencies": {
-    "@kevinoid/eslint-config": "^1.0.1",
->>>>>>> 2d8c1405
     "codecov": "^3.0.0",
     "coveralls": "^3.0.0",
     "eslint": "^6.3.0",
