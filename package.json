--- conflicted
+++ resolved
@@ -17,12 +17,6 @@
     "url": "https://github.com/kevinoid/promised-read.git"
   },
   "main": "index.js",
-<<<<<<< HEAD
-=======
-  "bin": {
-    "project-template": "bin/cmd.js"
-  },
->>>>>>> 3a0cd65d
   "//": "All scripts should run in POSIX sh and Windows cmd.exe",
   "scripts": {
     "clean": "rimraf coverage && rimraf doc",
@@ -34,12 +28,7 @@
     "lint-js": "eslint --report-unused-disable-directives . && echo ESLint passed.",
     "postpublish": "git -C doc push && git push --follow-tags origin master gh-pages && echo Remember to update GitHub Releases from CHANGELOG.md && echo until skywinder/github-changelog-generator#56 is fixed.",
     "postversion": "rimraf doc && git clone -b gh-pages -l -q . doc && npm run doc && git -C doc add . && git -C doc commit -n -m \"Docs for v$npm_package_version\"",
-<<<<<<< HEAD
-    "preversion": "check-audit && depcheck --ignores greenkeeper-lockfile --ignore-dirs doc && david && git-branch-is master && travis-status -b master -c -wx && appveyor-status -b master -c -p kevinoid/promised-read -w && nyc check-coverage --statements 95",
-=======
-    "preversion": "npm run test-cov && nyc check-coverage --statements 95 && check-audit && depcheck --ignores greenkeeper-lockfile --ignore-dirs doc && david && git-branch-is master && travis-status -b master -c -w -x && appveyor-status -b master -c -w",
-    "start": "supervisor --quiet --no-restart-on exit --extensions js,json --ignore test --poll-interval 2000 server.js",
->>>>>>> 3a0cd65d
+    "preversion": "npm run test-cov && nyc check-coverage --statements 95 && check-audit && depcheck --ignores greenkeeper-lockfile --ignore-dirs doc && david && git-branch-is master && travis-status -b master -c -w -x && appveyor-status -b master -c -w -p kevinoid/promised-read",
     "test": "npm run lint && npm run test-unit",
     "test-cov": "npm run lint && npm run test-unit-cov",
     "test-unit": "mocha --recursive test",
@@ -49,17 +38,11 @@
     "version-deps": "npm install david depcheck git-branch-is npm-audit-resolver travis-status"
   },
   "dependencies": {
-<<<<<<< HEAD
     "yaku": "^0.19.0"
   },
   "devDependencies": {
+    "@kevinoid/eslint-config": "^0.3.0",
     "bluebird": "^3.0.0",
-=======
-    "yargs": "^14.0.0"
-  },
-  "devDependencies": {
-    "@kevinoid/eslint-config": "^0.3.0",
->>>>>>> 3a0cd65d
     "codecov": "^3.0.0",
     "coveralls": "^3.0.0",
     "eslint": "^6.1.0",
@@ -73,18 +56,11 @@
     "mocha": "^6.0.0",
     "nodecat": "^2.0.0",
     "nyc": "^14.0.0",
-<<<<<<< HEAD
     "rimraf": "^3.0.0",
     "sinon": "^7.2.3"
   },
   "engines": {
-    "node": ">=6",
-=======
-    "rimraf": "^3.0.0"
-  },
-  "engines": {
     "node": ">=8.3",
->>>>>>> 3a0cd65d
     "npm": ">=1.3.7"
   },
   "mocha": {
