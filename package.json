{
  "name": "promised-read",
  "version": "3.0.0",
  "description": "Read from a stream using Promises.",
  "keywords": [
    "promise",
    "stream",
    "streams",
    "streams2"
  ],
  "license": "MIT",
  "homepage": "https://github.com/kevinoid/promised-read",
  "bugs": "https://github.com/kevinoid/promised-read/issues",
  "author": "Kevin Locke <kevin@kevinlocke.name>",
  "repository": {
    "type": "git",
    "url": "https://github.com/kevinoid/promised-read.git"
  },
  "main": "index.js",
  "//": "All scripts should run in POSIX sh and Windows cmd.exe",
  "scripts": {
    "changelog": "conventional-changelog -p angular -i CHANGELOG.md -s -u",
    "clean": "rimraf coverage && rimraf doc",
    "doc": "npm run doc-js && npm run doc-spec",
    "doc-js": "rimraf doc/api && jsdoc -c jsdoc.conf.json .",
    "doc-spec": "rimraf doc/spec && mkdir doc/spec && mocha --reporter doc --recursive test | nodecat doc-src/spec/header.xhtml - doc-src/spec/footer.xhtml > doc/spec/index.xhtml",
    "lint": "npm run lint-js && npm run lint-doc",
    "lint-doc": "jsdoc -t templates/silent -c jsdoc-lint.conf.json . && echo JSDoc passed.",
    "lint-js": "eslint --report-unused-disable-directives . && echo ESLint passed.",
    "postpublish": "git -C doc push && git push --follow-tags origin master gh-pages && echo Remember to update GitHub Releases from CHANGELOG.md",
    "postversion": "rimraf doc && git clone -b gh-pages -l -q . doc && npm run doc && git -C doc add . && git -C doc commit -n -m \"Docs for v$npm_package_version\"",
    "preversion": "npm run test-cov && nyc check-coverage --statements 95 && depcheck --ignore-dirs doc && david && git-branch-is master && travis-status -b master -c -w -x && appveyor-status -b master -c -w -p kevinoid/promised-read",
    "test": "npm run lint && npm run test-unit",
    "test-cov": "npm run lint && npm run test-unit-cov",
    "test-unit": "mocha --parallel --require mocha-ur2ue --recursive test",
    "test-unit-cov": "nyc mocha --parallel --require mocha-ur2ue --recursive test",
    "upload-cov": "codecov < ./coverage/lcov.info && coveralls < ./coverage/lcov.info",
    "version": "npm run changelog && echo && echo === Please edit CHANGELOG.md as desired, then exit === && echo && $npm_config_shell && git commit -m \"Update CHANGELOG.md for $npm_package_version\" CHANGELOG.md",
    "version-deps": "npm install conventional-changelog-cli david depcheck git-branch-is travis-status"
  },
  "dependencies": {
    "yaku": "^1.0.1"
  },
  "devDependencies": {
<<<<<<< HEAD
    "@kevinoid/eslint-config": "^9.0.0",
    "bluebird": "^3.0.0",
=======
    "@kevinoid/eslint-config": "^9.1.0",
>>>>>>> 5bcb26f3
    "codecov": "^3.0.0",
    "coveralls": "^3.0.0",
    "eslint": "^7.0.0",
    "eslint-config-airbnb-base": "^14.2.0",
    "eslint-plugin-import": "^2.18.2",
    "eslint-plugin-jsdoc": "^27.0.0",
    "eslint-plugin-node": "^11.0.0",
    "eslint-plugin-promise": "^4.2.1",
    "eslint-plugin-unicorn": "^20.0.0",
    "jsdoc": "^3.6.0",
    "mocha": "^8.0.1",
    "mocha-ur2ue": "^1.0.0",
    "nodecat": "^2.0.0",
    "nyc": "^15.0.0",
    "rimraf": "^3.0.0",
    "sinon": "^9.0.1"
  },
  "engines": {
    "node": ">=10.13",
    "npm": ">=1.3.7"
  },
  "david": {
    "//": "ESLint packages must be updated together.  Only warn about @kevinoid/eslint-config",
    "ignore": [
      "eslint",
      "eslint-config-airbnb-base",
      "eslint-plugin-import",
      "eslint-plugin-jsdoc",
      "eslint-plugin-node",
      "eslint-plugin-promise",
      "eslint-plugin-unicorn"
    ]
  },
  "mocha": {
    "checkLeaks": true,
    "exit": false
  },
  "nyc": {
    "exclude": [
      "test",
      "test-bin",
      "test-lib"
    ]
  }
}<|MERGE_RESOLUTION|>--- conflicted
+++ resolved
@@ -42,12 +42,8 @@
     "yaku": "^1.0.1"
   },
   "devDependencies": {
-<<<<<<< HEAD
-    "@kevinoid/eslint-config": "^9.0.0",
+    "@kevinoid/eslint-config": "^9.1.0",
     "bluebird": "^3.0.0",
-=======
-    "@kevinoid/eslint-config": "^9.1.0",
->>>>>>> 5bcb26f3
     "codecov": "^3.0.0",
     "coveralls": "^3.0.0",
     "eslint": "^7.0.0",
